--- conflicted
+++ resolved
@@ -1015,7 +1015,6 @@
   justify-content: space-between;
 }
 
-<<<<<<< HEAD
 .gap-4{
   gap: 1rem;
 }
@@ -1025,8 +1024,6 @@
        column-gap: 0.25rem;
 }
 
-=======
->>>>>>> 2db9efa2
 .gap-x-2{
   -moz-column-gap: 0.5rem;
        column-gap: 0.5rem;
@@ -1366,13 +1363,10 @@
 
 .opacity-100{
   opacity: 1;
-<<<<<<< HEAD
 }
 
 .opacity-50{
   opacity: 0.5;
-=======
->>>>>>> 2db9efa2
 }
 
 .\!shadow{
