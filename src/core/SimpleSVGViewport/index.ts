--- conflicted
+++ resolved
@@ -1,19 +1,9 @@
 import { Vector2 } from "three";
 import { generateUUID } from "three/src/math/MathUtils";
 import { Component, SVGAnnotationStyle } from "../../base-types";
-<<<<<<< HEAD
-import {
-  Button,
-  FloatingWindow,
-  Toolbar,
-  ColorInput,
-  RangeInput,
-} from "../../ui";
-=======
 import { Button } from "../../ui/ButtonComponent";
 import { FloatingWindow } from "../../ui/FloatingWindow";
 import { Toolbar } from "../../ui/ToolbarComponent";
->>>>>>> 2db9efa2
 import { Components } from "../Components";
 
 export interface SVGViewportConfig extends SVGAnnotationStyle {}
