// eslint-disable-next-line max-classes-per-file
import * as WEBIFC from "web-ifc";
import {
  createPopper,
  Instance as PopperInstance,
  // @ts-ignore
} from "@popperjs/core/dist/esm";
import { EditProp } from "./src/edit-prop";
import { Button } from "../../ui/ButtonComponent";
import { UI, Component } from "../../base-types";
import { TreeView, FloatingWindow, VerticalStack } from "../../ui";
import { Components } from "../Components";
import { PropertyTag } from "./src/property-tag";
import {
  FragmentGroup,
  FragmentManager,
  FragmentHighlighter,
} from "../../fragments";

// TODO: Clean up, making more modular, decouple from fragments and
//  move to IFC folder

// @ts-ignore
enum IfcTokenType {
  UNKNOWN = 0,
  STRING = 1,
  LABEL = 2,
  ENUM = 3,
  REAL = 4,
  REF = 5,
  EMPTY = 6,
  SET_BEGIN,
  SET_END,
  LINE_END,
}

interface PropName {
  prefix: string;
  typeConstructor: string | null;
  value: string;
  type: number;
}

interface PropValue {
  typeConstructor: string | null;
  value: string | number | boolean;
  type: number;
}

interface IPropData {
  expressID: number;
  name: PropName;
  value: PropValue;
  group: string;
}

interface IEntityAttributes {
  globalId: IPropData;
  ifcEntity: IPropData;
  name?: IPropData;
  predefinedType?: IPropData;
  description?: IPropData;
  longName?: IPropData;
  tag?: IPropData;
  type?: IPropData;
}

interface IModelProp {
  [propertyName: string]: IPropData;
}

interface IModelProperties {
  [expressID: string]: IModelProp;
}

interface IPropertiesList {
  [modelID: string]: IModelProperties;
}

interface PropertiesProcessorConfig {
  selectionHighlighter: string;
}

<<<<<<< HEAD
export class PropertiesContainer extends SimpleUIComponent {
  name: string = "PropertiesContainer";

  constructor(components: Components) {
    const container = document.createElement("div");
    super(components, container);
  }
}

export class PropertiesTable extends SimpleUIComponent {
  name: string = "PropertiesTable";
  constructor(components: Components) {
    const table = document.createElement("table");
    table.className = "ifcjs-table";
    super(components, table);
  }
}

=======
>>>>>>> 683be521
export class PropertiesProcessor
  extends Component<IPropertiesList>
  implements UI
{
  name: string = "PropertiesParser";
  enabled: boolean = true;
  components: Components;
  uiElement!: { container: FloatingWindow; showButton: Button };
  private _propsList: VerticalStack;
  private _editInput: EditProp;
  private _editInputPopper: PopperInstance;
  private _fragmentsHighlighter: FragmentHighlighter;
  private _fragmentsManager: FragmentManager;
  private _map: IPropertiesList = {};
  private _config: PropertiesProcessorConfig = {
    selectionHighlighter: "select",
  };

  constructor(
    components: Components,
    fragmentManager: FragmentManager,
    fragmentHighlighter: FragmentHighlighter,
    config?: PropertiesProcessorConfig
  ) {
    super();
    this.components = components;
    this._config = { ...this._config, ...config };
    this._fragmentsManager = fragmentManager;
    this._fragmentsHighlighter = fragmentHighlighter;

    this._propsList = new VerticalStack(this.components);

    this._editInput = new EditProp(this.components);
    this._editInput.visible = false;
    this._editInput.nameInput.visible = false;
    this.components.ui.add(this._editInput);

    this.setEventListeners();
    this.setUI();
  }

  private setUI() {
    const container = new FloatingWindow(this.components, {
      title: "Properties List",
    });

    this.components.ui.add(container);
    container.visible = false;
    container.addChild(this._propsList);

    const showButton = new Button(this.components, {
      materialIconName: "list",
    });

    container.onVisible.on(() => (showButton.active = true));
    container.onHidden.on(() => (showButton.active = false));

    showButton.onclick = () => {
      container.visible = !container.visible;
    };

    this._editInputPopper = createPopper(
      container.get(),
      this._editInput.get(),
      {
        modifiers: [
          {
            name: "offset",
            options: { offset: [15, 15] },
          },
          {
            name: "preventOverflow",
            // @ts-ignore
            options: { boundary: this.components.ui.viewerContainer },
          },
        ],
      }
    );

    this._editInputPopper.setOptions({ placement: "right" });
    container.onMoved.on(() => {
      this._editInputPopper.update();
    });

    container.onResized.on(() => {
      this._editInputPopper.update();
    });

    container.onHidden.on(() => {
      this._editInput.visible = false;
    });

    this.uiElement = {
      container,
      showButton,
    };
  }

  private setEventListeners() {
    const highlighterEvents = this._fragmentsHighlighter.events;
    highlighterEvents[this._config.selectionHighlighter]?.onClear.on(() => {
      this.uiElement.container.description = null;
      this._editInput.visible = false;
      this._propsList.dispose(true);
    });
    highlighterEvents[this._config.selectionHighlighter]?.onHighlight.on(
      (selection) => {
        const fragmentIDs = Object.keys(selection);
        if (fragmentIDs.length !== 1) {
          this._propsList.dispose(true);
          return;
        }
        const fragmentID = fragmentIDs[0];
        const expressIDs = [...selection[fragmentID]];
        if (expressIDs.length !== 1) {
          this._propsList.dispose(true);
          return;
        }
        const expressID = expressIDs[0];
        const modelID =
          this._fragmentsManager.list[fragmentID].mesh.parent?.uuid;
        if (!modelID) {
          return;
        }
        this.renderProperties(modelID, expressID);
      }
    );
  }

  get(): IPropertiesList {
    return this._map;
  }

  process(model: FragmentGroup) {
    const props: IModelProperties = {};
    this.processElements(model, props);
    this.processStoreys(model, props);
    this.processQsets(model, props);
    this.processPsets(model, props);
    this._map[model.uuid] = props;
    return props;
  }

  groupProperties(props: IModelProp) {
    const groups: Record<string, IPropData[]> = {};
    for (const name in props) {
      const prop = props[name];
      if (!groups[prop.group]) {
        groups[prop.group] = [];
      }
      groups[prop.group].push(prop);
    }
    return groups;
  }

  renderProperties(modelID: string, expressID: string) {
    this._propsList.dispose(true);
    const modelProperties = this.get()[modelID];
    if (!modelProperties) {
      return;
    }
    const elementProperties = modelProperties[expressID];
    if (!elementProperties) {
      return;
    }
    const groupedProperties = this.groupProperties(elementProperties);
    const name = groupedProperties.Attributes?.find(
      (v) => v.name.value === "Name"
    );
    if (name) {
      this.uiElement.container.description = name.value.value.toString();
    }
    for (const groupName in groupedProperties) {
      const groupTree = new TreeView(this.components, groupName);
      this._propsList.addChild(groupTree);
      const props = groupedProperties[groupName];

      props.forEach((prop) => {
        const value =
          typeof prop.value.value === "number"
            ? prop.value.value.toPrecision(4)
            : prop.value.value;

        const propTag = new PropertyTag(
          this.components,
          prop.name.value,
          value
        );
        groupTree.addChild(propTag);

        const editButton = new Button(this.components, {
          materialIconName: "edit",
        });
        editButton.visible = false;
        editButton.onclick = () => {
          this._editInput.nameInput.inputValue = prop.name.value;
          this._editInput.valueInput.labelElement.textContent = `${prop.name.prefix}: ${prop.name.value}`;
          this._editInput.valueInput.inputValue = value.toString();
          this._editInput.valueInput.get().focus();
          this._editInput.visible = true;
          this._editInputPopper.update();

          this._editInput.acceptButton.onclick = () => {
            this._editInput.visible = false;
            const inputValue = this._editInput.valueInput.inputValue;
            prop.value.value = inputValue;
            propTag.value = inputValue;
          };

          console.log(prop);
        };
        propTag.addChild(editButton);

        propTag.get().onmouseover = () => {
          editButton.visible = true;
        };
        propTag.get().onmouseout = () => {
          editButton.visible = false;
        };
      });
      groupTree.collapse(true);
    }
  }

  private storeProperty(
    props: IModelProperties,
    expressID: number,
    data: IPropData
  ) {
    if (!props[expressID]) {
      props[expressID] = {};
    }
    props[expressID][`${data.name.prefix}${data.name.value}`] = data;
  }

  /**
   * @description Foundation function that returns basic entity information such as name, description, type, globalID and tag. That information is called attributes in the IFC Schema.
   * @param model
   * @param expressID
   */
  private processAttributes(
    model: FragmentGroup,
    expressID: number,
    options?: { group?: string; prefix?: string }
  ) {
    const props = model.properties[expressID];
    if (!props) {
      return null;
    }
    const _options = { group: "Attributes", prefix: "", ...options };
    const { group, prefix } = _options;
    const attributes: IEntityAttributes = {
      globalId: {
        name: {
          prefix,
          value: "GlobalId",
          type: 1,
          typeConstructor: null,
        },
        value: {
          ...props.GlobalId,
          typeConstructor: props.GlobalId?.constructor.name ?? null,
        },
        group,
        expressID: props.expressID,
      },
      ifcEntity: {
        name: {
          prefix,
          value: "IfcEntity",
          type: 1,
          typeConstructor: null,
        },
        value: {
          value: model.allTypes[props.type],
          type: 1,
          typeConstructor: null,
        },
        group,
        expressID: props.expressID,
      },
    };
    if (props.Name) {
      attributes.name = {
        name: {
          prefix,
          value: "Name",
          type: 1,
          typeConstructor: null,
        },
        value: {
          ...props.Name,
          typeConstructor: props.Name?.constructor.name ?? null,
        },
        group,
        expressID: props.expressID,
      };
    }
    if (props.Description) {
      attributes.description = {
        name: {
          prefix,
          value: "Description",
          type: 1,
          typeConstructor: null,
        },
        value: {
          ...props.Description,
          typeConstructor: props.Description?.constructor.name ?? null,
        },
        group,
        expressID: props.expressID,
      };
    }
    if (props.Tag) {
      attributes.tag = {
        name: {
          prefix,
          value: "Tag",
          type: 1,
          typeConstructor: null,
        },
        value: {
          ...props.Tag,
          typeConstructor: props.Tag?.constructor.name ?? null,
        },
        group,
        expressID: props.expressID,
      };
    }
    if (props.ObjectType) {
      attributes.type = {
        name: {
          prefix,
          value: "Type",
          type: 1,
          typeConstructor: null,
        },
        value: {
          ...props.ObjectType,
          typeConstructor: props.ObjectType?.constructor.name ?? null,
        },
        group,
        expressID: props.expressID,
      };
    }
    if (props.LongName) {
      attributes.longName = {
        name: {
          prefix,
          value: "LongName",
          type: 1,
          typeConstructor: null,
        },
        value: {
          ...props.LongName,
          typeConstructor: props.LongName?.constructor.name ?? null,
        },
        group,
        expressID: props.expressID,
      };
    }
    return attributes;
  }

  private processElements(model: FragmentGroup, props: IModelProperties) {
    const properties = model.properties;
    const arrayProperties = Object.values(properties);

    // #region Building properties
    let buildingAttributes: IEntityAttributes | null;
    const building: any = arrayProperties.find(
      (prop: any) => prop.type === WEBIFC.IFCBUILDING
    );
    if (building) {
      buildingAttributes = this.processAttributes(model, building.expressID, {
        group: "Building",
        prefix: "Building",
      });
    }
    // #endregion

    // #region Site properties
    let siteAttributes: IEntityAttributes | null;
    const site: any = arrayProperties.find(
      (prop: any) => prop.type === WEBIFC.IFCSITE
    );
    if (site) {
      siteAttributes = this.processAttributes(model, site.expressID, {
        group: "Site",
        prefix: "Site",
      });
    }
    // #endregion

    model.fragments.forEach((fragment) => {
      fragment.items.forEach((expressID) => {
        const elementAttributes = this.processAttributes(
          model,
          Number(expressID)
        );
        if (elementAttributes) {
          for (const name in elementAttributes) {
            // @ts-ignore
            const attribute = elementAttributes[name];
            this.storeProperty(props, Number(expressID), attribute);
          }
        }
        if (buildingAttributes) {
          const { globalId, type, tag, ifcEntity, ...attrs } =
            buildingAttributes;
          for (const name in attrs) {
            // @ts-ignore
            const attribute = attrs[name];
            this.storeProperty(props, Number(expressID), attribute);
          }
        }
        if (siteAttributes) {
          const { globalId, type, tag, ifcEntity, ...attrs } = siteAttributes;
          for (const name in attrs) {
            // @ts-ignore
            const attribute = attrs[name];
            this.storeProperty(props, Number(expressID), attribute);
          }
        }
      });
    });
  }

  private processPsets(model: FragmentGroup, props: IModelProperties) {
    const properties = model.properties;
    const arrayProperties = Object.values(properties);
    const psetRels = arrayProperties.filter((prop: any) => {
      const isRel = prop.type === WEBIFC.IFCRELDEFINESBYPROPERTIES;
      const propertyDefinitionID = prop.RelatingPropertyDefinition?.value;
      const isPset =
        properties[propertyDefinitionID]?.type === WEBIFC.IFCPROPERTYSET;
      return isRel && isPset;
    });
    psetRels.forEach((rel: any) => {
      const definition = properties[rel.RelatingPropertyDefinition.value];
      const elements = rel.RelatedObjects.map((obj: any) => {
        return obj.value;
      });
      elements.forEach((expressID: number) => {
        const definitionProperties = definition.HasProperties.map(
          (prop: any) => {
            return properties[prop.value];
          }
        );
        definitionProperties.forEach((prop: any) => {
          const value =
            prop.NominalValue?.constructor.name === "IfcBoolean"
              ? prop.NominalValue.value === "T"
              : prop.NominalValue?.value;

          const data: IPropData = {
            name: {
              prefix: "",
              ...prop.Name,
              typeConstructor: prop.Name?.constructor.name ?? null,
            },
            value: {
              value,
              type: prop.NominalValue?.type,
              typeConstructor: prop.NominalValue?.constructor.name ?? null,
            },
            group: definition.Name.value,
            expressID: prop.expressID,
          };
          this.storeProperty(props, expressID, data);
        });
      });
    });
  }

  private processQsets(model: FragmentGroup, props: IModelProperties) {
    const properties = model.properties;
    const arrayProperties = Object.values(properties);
    const qsetRels = arrayProperties.filter((prop: any) => {
      const isRel = prop.type === WEBIFC.IFCRELDEFINESBYPROPERTIES;
      const propertyDefinitionID = prop.RelatingPropertyDefinition?.value;
      const isQset =
        properties[propertyDefinitionID]?.type === WEBIFC.IFCELEMENTQUANTITY;
      return isRel && isQset;
    });
    qsetRels.forEach((rel: any) => {
      const definition = properties[rel.RelatingPropertyDefinition.value];
      const elements = rel.RelatedObjects.map((obj: any) => {
        return obj.value;
      });
      elements.forEach((expressID: number) => {
        const definitionQuantities = definition.Quantities.map((prop: any) => {
          return properties[prop.value];
        });
        definitionQuantities.forEach((qto: any) => {
          const entityName = model.allTypes[qto.type];
          let valuePropName = entityName
            .replace(/IFCQUANTITY/, "")
            .toLowerCase();
          valuePropName = `${
            valuePropName[0].toUpperCase() + valuePropName.slice(1)
          }Value`;
          const data: IPropData = {
            name: {
              prefix: "",
              ...qto.Name,
              typeConstructor: qto.Name?.constructor.name ?? null,
            },
            value: {
              ...qto[valuePropName],
              typeConstructor: qto[valuePropName]?.constructor.name ?? null,
            },
            group: definition.Name.value,
            expressID: qto.expressID,
          };
          this.storeProperty(props, expressID, data);
        });
      });
    });
  }

  private processStoreys(model: FragmentGroup, props: IModelProperties) {
    const properties = model.properties;
    const arrayProperties = Object.values(properties);
    const spatialRelations = arrayProperties.filter((prop: any) => {
      return prop.type === WEBIFC.IFCRELCONTAINEDINSPATIALSTRUCTURE;
    });
    spatialRelations.forEach((rel: any) => {
      const structure = properties[rel.RelatingStructure.value];
      if (structure.type !== WEBIFC.IFCBUILDINGSTOREY) {
        return;
      }
      const elements = rel.RelatedElements.map((el: any) => {
        return el.value;
      });
      const storeyAttributes = this.processAttributes(
        model,
        structure.expressID,
        {
          group: "Storey",
          prefix: "Storey",
        }
      );

      elements.forEach((expressID: number) => {
        if (structure.Elevation) {
          const elevation: IPropData = {
            name: {
              prefix: "",
              value: "StoreyElevation",
              type: 1,
              typeConstructor: null,
            },
            value: {
              ...structure.Elevation,
              typeConstructor: structure.Elevation?.constructor.name ?? null,
            },
            group: "Storey",
            expressID: structure.expressID,
          };
          this.storeProperty(props, expressID, elevation);
        }
        if (storeyAttributes) {
          const { globalId, type, tag, ifcEntity, ...attrs } = storeyAttributes;
          for (const name in attrs) {
            // @ts-ignore
            const attribute = attrs[name];
            this.storeProperty(props, expressID, attribute);
          }
        }
      });
    });
  }

  // createGroupSystem(propName: string, autoAdd: boolean) {

  // }
}<|MERGE_RESOLUTION|>--- conflicted
+++ resolved
@@ -81,27 +81,6 @@
   selectionHighlighter: string;
 }
 
-<<<<<<< HEAD
-export class PropertiesContainer extends SimpleUIComponent {
-  name: string = "PropertiesContainer";
-
-  constructor(components: Components) {
-    const container = document.createElement("div");
-    super(components, container);
-  }
-}
-
-export class PropertiesTable extends SimpleUIComponent {
-  name: string = "PropertiesTable";
-  constructor(components: Components) {
-    const table = document.createElement("table");
-    table.className = "ifcjs-table";
-    super(components, table);
-  }
-}
-
-=======
->>>>>>> 683be521
 export class PropertiesProcessor
   extends Component<IPropertiesList>
   implements UI
